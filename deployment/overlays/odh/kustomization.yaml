--- conflicted
+++ resolved
@@ -4,18 +4,13 @@
 metadata:
   name: maas-odh-overlay
 
-<<<<<<< HEAD
 # ODH overlay: maas-api with TLS + auth policies
 # For full deployment including rate limits, use openshift overlay
 
+namespace: opendatahub
 resources:
   - ../../base/maas-api/overlays/tls  # maas-api with TLS (includes DestinationRule)
   - ../../base/policies/auth-policies  # Gateway auth policies only
-=======
-namespace: opendatahub
-resources:
-  - ../../base/policies/auth-policies
-  - ../../base/maas-api
 
 configMapGenerator:
 - envs:
@@ -107,5 +102,4 @@
     - spec.rules.metadata.matchedTier.http.url
     options:
       delimiter: "."
-      index: 1
->>>>>>> 731d1458
+      index: 1