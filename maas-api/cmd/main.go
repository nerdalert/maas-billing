package main

import (
	"context"
	"errors"
	"flag"
	"fmt"
	"log"
	"net/http"
	"os"
	"os/signal"
	"strings"
	"syscall"
	"time"

	"github.com/gin-contrib/cors"
	"github.com/gin-gonic/gin"

	"github.com/opendatahub-io/models-as-a-service/maas-api/internal/api_keys"
	"github.com/opendatahub-io/models-as-a-service/maas-api/internal/config"
	"github.com/opendatahub-io/models-as-a-service/maas-api/internal/constant"
	"github.com/opendatahub-io/models-as-a-service/maas-api/internal/handlers"
	"github.com/opendatahub-io/models-as-a-service/maas-api/internal/logger"
	"github.com/opendatahub-io/models-as-a-service/maas-api/internal/models"
	"github.com/opendatahub-io/models-as-a-service/maas-api/internal/tier"
	"github.com/opendatahub-io/models-as-a-service/maas-api/internal/token"
)

func main() {
	cfg := config.Load()
	flag.Parse()

	// Initialize structured logger aligned with KServe conventions
	appLogger := logger.New(cfg.DebugMode)
	defer func() {
		_ = appLogger.Sync() // Ignore sync errors on close, as per zap documentation
	}()

	gin.SetMode(gin.ReleaseMode) // Explicitly set release mode
	if cfg.DebugMode {
		gin.SetMode(gin.DebugMode)
	}

	router := gin.Default()
	if cfg.DebugMode {
		router.Use(cors.New(cors.Config{
			AllowMethods:  []string{"GET", "POST", "PUT", "PATCH", "DELETE", "OPTIONS"},
			AllowHeaders:  []string{"Authorization", "Content-Type", "Accept"},
			ExposeHeaders: []string{"Content-Type"},
			AllowOriginFunc: func(origin string) bool {
				return true
			},
			AllowCredentials: true,
			MaxAge:           12 * time.Hour,
		}))
	}

	router.OPTIONS("/*path", func(c *gin.Context) { c.Status(204) })

	ctx, cancel := context.WithCancel(context.Background())

	store, err := initStore(ctx, cfg)
	if err != nil {
		appLogger.Fatal("Failed to initialize token store",
			"error", err,
		)
	}
	defer func() {
		if err := store.Close(); err != nil {
			appLogger.Error("Failed to close token store",
				"error", err,
			)
		}
	}()

	registerHandlers(ctx, router, cfg, store, appLogger)

	listeners := buildListeners(cfg, router)

	listenerErrors := make(chan listenerError, len(listeners))
	for _, l := range listeners {
		go func(l serverListener) {
			log.Printf("%s server starting on %s", l.protocol, l.server.Addr)
			var err error
			if l.tls {
				err = l.server.ListenAndServeTLS(cfg.TLSCertFile, cfg.TLSKeyFile)
			} else {
				err = l.server.ListenAndServe()
			}
			if err != nil && !errors.Is(err, http.ErrServerClosed) {
				listenerErrors <- listenerError{listener: l, err: err}
			}
		}(l)
	}

<<<<<<< HEAD
	quit := make(chan os.Signal, 1)
	signal.Notify(quit, syscall.SIGINT, syscall.SIGTERM)
=======
	go func() {
		appLogger.Info("Server starting",
			"port", cfg.Port,
			"debug_mode", cfg.DebugMode,
		)
		if err := srv.ListenAndServe(); err != nil && !errors.Is(err, http.ErrServerClosed) {
			appLogger.Fatal("Server failed to start",
				"error", err,
			)
		}
	}()

	quit := make(chan os.Signal, 1)
	signal.Notify(quit, syscall.SIGINT, syscall.SIGTERM)
	<-quit
	appLogger.Info("Shutdown signal received, shutting down server...")
>>>>>>> 7f61dbfe

	var listenerFailed bool
	select {
	case sig := <-quit:
		log.Printf("Shutdown signal (%s) received, shutting down server(s)...", sig)
	case listenerErr := <-listenerErrors:
		log.Printf("%s server failed: %v", listenerErr.listener.protocol, listenerErr.err)
		listenerFailed = true
	}

<<<<<<< HEAD
	cancel()
	for _, l := range listeners {
		shutdownCtx, cancelShutdown := context.WithTimeout(context.Background(), 15*time.Second)
		if err := l.server.Shutdown(shutdownCtx); err != nil && !errors.Is(err, http.ErrServerClosed) {
			log.Printf("%s server forced to shutdown: %v", l.protocol, err)
		}
		cancelShutdown()
	}

	if listenerFailed {
		log.Fatal("exiting due to listener failure") //nolint:gocritic // exits immediately after graceful cleanup
	}
	log.Println("Server(s) exited gracefully")
=======
	shutdownCtx, cancelShutdown := context.WithTimeout(context.Background(), 15*time.Second)
	defer cancelShutdown()
	if err := srv.Shutdown(shutdownCtx); err != nil {
		appLogger.Fatal("Server forced to shutdown",
			"error", err,
		)
	}

	appLogger.Info("Server exited gracefully")
>>>>>>> 7f61dbfe
}

// initStore creates the store based on the configured storage mode.
//
// Storage modes:
//   - in-memory (default): Ephemeral storage, data lost on restart
//   - disk: Persistent local storage using a file (single replica only)
//   - external: External database (PostgreSQL), supports multiple replicas
//
//nolint:ireturn // Returns MetadataStore interface by design for pluggable storage backends.
func initStore(ctx context.Context, cfg *config.Config) (api_keys.MetadataStore, error) {
	switch cfg.StorageMode {
	case config.StorageModeInMemory, "":
		log.Printf("Using in-memory storage (data will be lost on restart). " +
			"For persistent storage, use --storage=disk or --storage=external")
		return api_keys.NewSQLiteStore(ctx, ":memory:")

	case config.StorageModeDisk:
		dataPath := strings.TrimSpace(cfg.DataPath)
		if dataPath == "" {
			dataPath = config.DefaultDataPath
		}
		log.Printf("Using persistent disk storage at %s", dataPath)
		return api_keys.NewSQLiteStore(ctx, dataPath)

	case config.StorageModeExternal:
		dbURL := strings.TrimSpace(cfg.DBConnectionURL)
		if dbURL == "" {
			return nil, errors.New("--db-connection-url is required when using --storage=external")
		}
		log.Printf("Connecting to external database...")
		return api_keys.NewExternalStore(ctx, dbURL)

	default:
		return nil, fmt.Errorf("unknown storage mode: %q (valid modes: in-memory, disk, external)", cfg.StorageMode)
	}
}

func registerHandlers(ctx context.Context, router *gin.Engine, cfg *config.Config, store api_keys.MetadataStore, appLogger *logger.Logger) {
	router.GET("/health", handlers.NewHealthHandler().HealthCheck)

	cluster, err := config.NewClusterConfig(cfg.Namespace, constant.DefaultResyncPeriod)
	if err != nil {
		appLogger.Fatal("Failed to create cluster config",
			"error", err,
		)
	}

	if !cluster.StartAndWaitForSync(ctx.Done()) {
		appLogger.Fatal("Failed to sync informer caches")
	}

	v1Routes := router.Group("/v1")

	tierMapper := tier.NewMapper(appLogger, cluster.ConfigMapLister, cfg.Name, cfg.Namespace)
	v1Routes.POST("/tiers/lookup", tier.NewHandler(tierMapper).TierLookup)

	modelMgr, errMgr := models.NewManager(
		appLogger,
		cluster.InferenceServiceLister,
		cluster.LLMInferenceServiceLister,
		cluster.HTTPRouteLister,
		models.GatewayRef{Name: cfg.GatewayName, Namespace: cfg.GatewayNamespace},
	)

	if errMgr != nil {
		appLogger.Fatal("Failed to create model manager",
			"error", errMgr,
		)
	}

	modelsHandler := handlers.NewModelsHandler(appLogger, modelMgr)

	tokenManager := token.NewManager(
		appLogger,
		cfg.Name,
		tierMapper,
		cluster.ClientSet,
		cluster.NamespaceLister,
		cluster.ServiceAccountLister,
	)
	tokenHandler := token.NewHandler(appLogger, cfg.Name, tokenManager)

	apiKeyService := api_keys.NewService(tokenManager, store)
	apiKeyHandler := api_keys.NewHandler(appLogger, apiKeyService)

	// Model listing endpoint (v1Routes is grouped under /v1, so this creates /v1/models)
	//nolint:contextcheck // Context is properly accessed via gin.Context in the returned handler
	v1Routes.GET("/models", tokenHandler.ExtractUserInfo(), modelsHandler.ListLLMs)

	//nolint:contextcheck
	tokenRoutes := v1Routes.Group("/tokens", tokenHandler.ExtractUserInfo())
	tokenRoutes.POST("", tokenHandler.IssueToken)
	tokenRoutes.DELETE("", apiKeyHandler.RevokeAllTokens)

	//nolint:contextcheck
	apiKeyRoutes := v1Routes.Group("/api-keys", tokenHandler.ExtractUserInfo())
	apiKeyRoutes.POST("", apiKeyHandler.CreateAPIKey)
	apiKeyRoutes.GET("", apiKeyHandler.ListAPIKeys)
	apiKeyRoutes.GET("/:id", apiKeyHandler.GetAPIKey)
	// Note: Single key deletion removed for initial release - use DELETE /v1/tokens to revoke all tokens
}

type serverListener struct {
	server   *http.Server
	protocol string
	tls      bool
}

type listenerError struct {
	listener serverListener
	err      error
}

func buildListeners(cfg *config.Config, handler http.Handler) []serverListener {
	listeners := make([]serverListener, 0, 2)

	if !cfg.DisableHTTP {
		listeners = append(listeners, serverListener{
			server:   newHTTPServer(cfg.Port, handler),
			protocol: "HTTP",
			tls:      false,
		})
	}

	if cfg.TLSEnabled() {
		listeners = append(listeners, serverListener{
			server:   newHTTPServer(cfg.TLSPort, handler),
			protocol: "HTTPS",
			tls:      true,
		})
	}

	if len(listeners) == 0 {
		log.Fatal("no listeners configured; enable HTTP or provide TLS configuration")
	}

	return listeners
}

func newHTTPServer(port string, handler http.Handler) *http.Server {
	return &http.Server{
		Addr:              ":" + port,
		Handler:           handler,
		ReadHeaderTimeout: 5 * time.Second,
		ReadTimeout:       15 * time.Second,
		WriteTimeout:      30 * time.Second,
		IdleTimeout:       60 * time.Second,
		MaxHeaderBytes:    1 << 20,
	}
}<|MERGE_RESOLUTION|>--- conflicted
+++ resolved
@@ -30,7 +30,6 @@
 	cfg := config.Load()
 	flag.Parse()
 
-	// Initialize structured logger aligned with KServe conventions
 	appLogger := logger.New(cfg.DebugMode)
 	defer func() {
 		_ = appLogger.Sync() // Ignore sync errors on close, as per zap documentation
@@ -75,12 +74,12 @@
 
 	registerHandlers(ctx, router, cfg, store, appLogger)
 
-	listeners := buildListeners(cfg, router)
+	listeners := buildListeners(appLogger, cfg, router)
 
 	listenerErrors := make(chan listenerError, len(listeners))
 	for _, l := range listeners {
 		go func(l serverListener) {
-			log.Printf("%s server starting on %s", l.protocol, l.server.Addr)
+			appLogger.Infof("%s server starting on %s", l.protocol, l.server.Addr)
 			var err error
 			if l.tls {
 				err = l.server.ListenAndServeTLS(cfg.TLSCertFile, cfg.TLSKeyFile)
@@ -93,62 +92,32 @@
 		}(l)
 	}
 
-<<<<<<< HEAD
 	quit := make(chan os.Signal, 1)
 	signal.Notify(quit, syscall.SIGINT, syscall.SIGTERM)
-=======
-	go func() {
-		appLogger.Info("Server starting",
-			"port", cfg.Port,
-			"debug_mode", cfg.DebugMode,
-		)
-		if err := srv.ListenAndServe(); err != nil && !errors.Is(err, http.ErrServerClosed) {
-			appLogger.Fatal("Server failed to start",
-				"error", err,
-			)
-		}
-	}()
-
-	quit := make(chan os.Signal, 1)
-	signal.Notify(quit, syscall.SIGINT, syscall.SIGTERM)
-	<-quit
-	appLogger.Info("Shutdown signal received, shutting down server...")
->>>>>>> 7f61dbfe
 
 	var listenerFailed bool
 	select {
 	case sig := <-quit:
-		log.Printf("Shutdown signal (%s) received, shutting down server(s)...", sig)
+		appLogger.Infof("Shutdown signal (%s) received, shutting down server(s)...", sig)
 	case listenerErr := <-listenerErrors:
-		log.Printf("%s server failed: %v", listenerErr.listener.protocol, listenerErr.err)
+		appLogger.Errorf("%s server failed: %v", listenerErr.listener.protocol, listenerErr.err)
 		listenerFailed = true
 	}
 
-<<<<<<< HEAD
 	cancel()
 	for _, l := range listeners {
 		shutdownCtx, cancelShutdown := context.WithTimeout(context.Background(), 15*time.Second)
 		if err := l.server.Shutdown(shutdownCtx); err != nil && !errors.Is(err, http.ErrServerClosed) {
-			log.Printf("%s server forced to shutdown: %v", l.protocol, err)
+			appLogger.Errorf("%s server forced to shutdown: %v", l.protocol, err)
 		}
 		cancelShutdown()
 	}
 
 	if listenerFailed {
-		log.Fatal("exiting due to listener failure") //nolint:gocritic // exits immediately after graceful cleanup
-	}
-	log.Println("Server(s) exited gracefully")
-=======
-	shutdownCtx, cancelShutdown := context.WithTimeout(context.Background(), 15*time.Second)
-	defer cancelShutdown()
-	if err := srv.Shutdown(shutdownCtx); err != nil {
-		appLogger.Fatal("Server forced to shutdown",
-			"error", err,
-		)
-	}
-
-	appLogger.Info("Server exited gracefully")
->>>>>>> 7f61dbfe
+		appLogger.Fatal("exiting due to listener failure")
+	}
+
+	appLogger.Info("Server(s) exited gracefully")
 }
 
 // initStore creates the store based on the configured storage mode.
@@ -263,7 +232,7 @@
 	err      error
 }
 
-func buildListeners(cfg *config.Config, handler http.Handler) []serverListener {
+func buildListeners(logger *logger.Logger, cfg *config.Config, handler http.Handler) []serverListener {
 	listeners := make([]serverListener, 0, 2)
 
 	if !cfg.DisableHTTP {
@@ -283,7 +252,7 @@
 	}
 
 	if len(listeners) == 0 {
-		log.Fatal("no listeners configured; enable HTTP or provide TLS configuration")
+		logger.Fatal("no listeners configured; enable HTTP or provide TLS configuration")
 	}
 
 	return listeners
