<<<<<<< HEAD
# MaaS API Makefile

# Container Engine to be used for building image and with kind
CONTAINER_ENGINE ?= podman

# Image settings
REPO ?= quay.io/opendatahub/maas-api
TAG ?= latest
FULL_IMAGE ?= $(REPO):$(TAG)

=======
>>>>>>> 38fed878
PROJECT_DIR:=$(shell dirname $(abspath $(lastword $(MAKEFILE_LIST))))

BINARY_NAME := maas-api
BUILD_DIR := $(PROJECT_DIR)/bin

include tools.mk

GOOS   ?= $(shell go env GOOS)
GOARCH ?= $(shell go env GOARCH)
GO_STRICTFIPS ?= false

CGO_ENABLED  ?= 1

ifeq ($(GO_STRICTFIPS),true)
  GOEXPERIMENT ?= strictfipsruntime
endif

GO_ENV := GOOS=$(GOOS) GOARCH=$(GOARCH)
ifdef GOEXPERIMENT
  GO_ENV += GOEXPERIMENT=$(GOEXPERIMENT)
endif
ifdef CGO_ENABLED
  GO_ENV += CGO_ENABLED=$(CGO_ENABLED)
endif

GIT_COMMIT := $(shell git rev-parse --is-inside-work-tree >/dev/null 2>&1 && git rev-parse --short HEAD)
GIT_BRANCH := $(shell git rev-parse --is-inside-work-tree >/dev/null 2>&1 && git rev-parse --abbrev-ref HEAD)
BUILD_TIME := $(shell date -u '+%Y-%m-%d_%H:%M:%S')

# Ldflags for build info
LDFLAGS ?= -ldflags "-s -w -X main.version=$(TAG) -X main.commit=$(GIT_COMMIT) -X main.buildTime=$(BUILD_TIME)"

.PHONY: help
help: ## Show this help message
	@echo "MaaS API Makefile"
	@echo ""
	@echo "Usage: make <target> [REPO=your-repo] [TAG=your-tag]"
	@echo ""
	@echo "Examples:"
	@echo "  make build-image REPO=ghcr.io/myorg/maas-api TAG=v1.0.0"
	@echo "  make push-image REPO=ghcr.io/myorg/maas-api TAG=latest"
	@echo ""
	@echo "Targets:"
	@awk 'BEGIN {FS = ":.*?## "} /^[a-zA-Z_-]+:.*?## / {printf "  %-20s %s\n", $$1, $$2}' $(MAKEFILE_LIST)

LINT_FIX ?= false
.PHONY: lint
lint: $(GOLANGCI_LINT) ## Executes golangci linters (use LINT_FIX=true to fix lint issues)
	$(GOLANGCI_LINT) fmt
	$(GOLANGCI_LINT) run $(if $(filter true,$(LINT_FIX)),--fix)

.PHONY: tidy
tidy: ## Tidy Go modules
	@echo "Tidying Go modules..."
	go mod tidy
	go mod verify

.PHONY: deps
deps: ## Download Go dependencies
	@echo "Downloading Go dependencies..."
	go mod download

.PHONY: build
build: deps lint test binary ## Build the maas-api binary

.PHONY: binary
binary: $(BUILD_DIR)
	$(GO_ENV) go build $(LDFLAGS) -o $(BUILD_DIR)/$(BINARY_NAME) ./cmd/

$(BUILD_DIR):
	mkdir -p $(BUILD_DIR)

SRC_DIRS := $(PROJECT_DIR)/cmd $(PROJECT_DIR)/internal
PKGS := $(foreach d,$(SRC_DIRS),$(d)/...)
TEST_FLAGS ?= -race -coverprofile=coverage.out
.PHONY: test
test: ## Run Go tests
	@echo "Running tests in..."
	go test -v $(TEST_FLAGS) $(PKGS)
	@go tool cover -html=coverage.out -o coverage.html
	@echo "Test coverage report generated: $(abspath coverage.html)"

## Container image
include container.mk

## Deployment

PRE_DEPLOY_STEP ?=
define deploy
	kubectl create namespace maas-api || true
	cd $(PROJECT_DIR)/deploy/$(1) && \
		set -eu; \
		cp kustomization.yaml kustomization.yaml.backup && \
		trap 'mv kustomization.yaml.backup kustomization.yaml 2>/dev/null || true' EXIT INT TERM && \
		kustomize edit set image maas-api=$(FULL_IMAGE) && \
		$(if $(PRE_DEPLOY_STEP),$(PRE_DEPLOY_STEP) &&) \
		kustomize build . --load-restrictor LoadRestrictionsNone | kubectl apply -f -
endef

.PHONY: deploy-dev
deploy-dev: ## Deploy development version
	$(call deploy,overlays/dev)

default_run_flags := --debug
RUN_FLAGS ?= 
.PHONY: run
run: build ## Run the maas-api locally
	$(BUILD_DIR)/$(BINARY_NAME) $(default_run_flags) $(RUN_FLAGS) 

.PHONY: version
version: ## Show version information
	@echo "Image: $(FULL_IMAGE)"
	@echo "Git Commit: $(GIT_COMMIT)"
	@echo "Git Branch: $(GIT_BRANCH)"
	@echo "Build Time: $(BUILD_TIME)"

# Default target
.DEFAULT_GOAL := help<|MERGE_RESOLUTION|>--- conflicted
+++ resolved
@@ -1,16 +1,3 @@
-<<<<<<< HEAD
-# MaaS API Makefile
-
-# Container Engine to be used for building image and with kind
-CONTAINER_ENGINE ?= podman
-
-# Image settings
-REPO ?= quay.io/opendatahub/maas-api
-TAG ?= latest
-FULL_IMAGE ?= $(REPO):$(TAG)
-
-=======
->>>>>>> 38fed878
 PROJECT_DIR:=$(shell dirname $(abspath $(lastword $(MAKEFILE_LIST))))
 
 BINARY_NAME := maas-api
